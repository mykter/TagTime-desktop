{
  "name": "TagTime-desktop",
  "description": "Time tracking for space cadets - desktop edition",
  "version": "0.1.0",
  "license": "ISC",
  "author": {
    "name": "Michael Macnair",
    "email": "tagtime@mykter.com"
  },
  "repository": {
    "type": "git",
    "url": "https://github.com/mykter/TagTime-desktop.git"
  },
  "engines" : { "node" : ">=7.6.0" },
  "main": "src/main.js",
  "dependencies": {
    "bootstrap": "^3.3.5",
    "bootstrap-tagsinput": "^0.7.1",
    "commander": "^2.9.0",
    "configstore": "^3.0.0",
    "electron-main-notification": "^1.0.0",
    "electron-window-state": "^4.1.0",
    "jquery": "^2.2.4",
    "lodash": "^4.17.4",
    "moment": "^2.17.1",
    "photonkit": "^0.1.2",
    "random-js": "^1.0.8",
    "typeahead.js": "^0.11.1",
    "winston": "^2.3.1"
  },
  "devDependencies": {
<<<<<<< HEAD
    "coveralls": "^2.13.1",
    "extract-zip": "=1.6.0",
    "electron": "^1.6.6",
    "electron-builder": "^17.0.0",
=======
    "coveralls": "^2.13.0",
    "electron": "^1.6.5",
    "electron-builder": "^17.1.1",
>>>>>>> 2aa23890
    "electron-mocha": "^3.3.0",
    "eslint": "^3.19.0",
    "is-electron-renderer": "^2.0.1",
    "is-running": "^2.1.0",
    "istanbul": "^0.4.5",
    "jsdoc": "^3.4.3",
    "npm-run-all": "^4.0.2",
    "ps-tree": "^1.1.0",
    "rimraf": "^2.6.1",
    "should": "^11.2.0",
    "sinon": "^2.0.0",
    "spectron": "^3.6.0",
    "stats-lite": "^2.0.3",
    "tmp": "0.0.31",
    "xvfb-maybe": "^0.2.1"
  },
  "scripts": {
    "start": "electron .",
    "test": "run-s -n test:renderer test:main test:e2e lint",
    "test:renderer": "xvfb-maybe electron-mocha --renderer",
    "test:main": "xvfb-maybe electron-mocha ./test/main",
    "test:e2e": "xvfb-maybe mocha ./test/e2e",
    "debugtest": "xvfb-maybe electron-mocha --renderer --debug --interactive ./test/",
    "debugtestmain": "xvfb-maybe electron-mocha --debug --interactive ./test/main",
    "precover": "run-s -n \"test:{main,renderer} -- --require ./support/istanbul-reporter\"",
    "cover": "istanbul report html lcov",
    "coveralls": "npm run cover && coveralls < ./coverage/lcov.info",
    "pack": "build --dir",
    "dist": "build",
    "clean": "rimraf ./coverage ./dist ./doc",
    "lint": "eslint src test support",
    "doc": "jsdoc src --destination doc --package ./package.json --readme ./README"
  },
  "build": {
    "appId": "com.mykter.tagtime",
    "mac": {
      "category": "public.app-category.productivity",
      "icon": "resources/icon.icns"
    },
    "win": {
      "icon": "resources/tagtime.ico"
    },
    "linux": {
      "category": "Utility",
      "target": [
        "AppImage",
        "deb",
        "rpm"
      ]
    }
  }
}<|MERGE_RESOLUTION|>--- conflicted
+++ resolved
@@ -29,16 +29,10 @@
     "winston": "^2.3.1"
   },
   "devDependencies": {
-<<<<<<< HEAD
     "coveralls": "^2.13.1",
     "extract-zip": "=1.6.0",
     "electron": "^1.6.6",
-    "electron-builder": "^17.0.0",
-=======
-    "coveralls": "^2.13.0",
-    "electron": "^1.6.5",
     "electron-builder": "^17.1.1",
->>>>>>> 2aa23890
     "electron-mocha": "^3.3.0",
     "eslint": "^3.19.0",
     "is-electron-renderer": "^2.0.1",
