{
  "name": "TagTime-desktop",
  "description": "Time tracking for space cadets - desktop edition",
  "version": "0.1.0",
  "license": "ISC",
  "author": {
    "name": "Michael Macnair",
    "email": "tagtime@mykter.com"
  },
  "repository": {
    "type": "git",
    "url": "https://github.com/mykter/TagTime-desktop.git"
  },
  "engines" : { "node" : ">=7.6.0" },
  "main": "src/main.js",
  "dependencies": {
    "bootstrap": "^3.3.5",
    "bootstrap-tagsinput": "^0.7.1",
    "commander": "^2.9.0",
    "configstore": "^3.0.0",
    "electron-main-notification": "^1.0.0",
    "electron-window-state": "^4.1.0",
    "jquery": "^2.2.4",
    "lodash": "^4.17.4",
    "moment": "^2.17.1",
    "photonkit": "^0.1.2",
    "random-js": "^1.0.8",
    "typeahead.js": "^0.11.1",
    "winston": "^2.3.1"
  },
  "devDependencies": {
<<<<<<< HEAD
    "coveralls": "^2.13.1",
    "electron": "^1.6.5",
    "extract-zip": "=1.6.0",
=======
    "coveralls": "^2.13.0",
    "electron": "^1.6.6",
>>>>>>> 2b53c8da
    "electron-builder": "^17.0.0",
    "electron-mocha": "^3.3.0",
    "eslint": "^3.19.0",
    "is-electron-renderer": "^2.0.1",
    "is-running": "^2.1.0",
    "istanbul": "^0.4.5",
    "jsdoc": "^3.4.3",
    "npm-run-all": "^4.0.2",
    "ps-tree": "^1.1.0",
    "rimraf": "^2.6.1",
    "should": "^11.2.0",
    "sinon": "^2.0.0",
    "spectron": "^3.6.0",
    "stats-lite": "^2.0.3",
    "tmp": "0.0.31",
    "xvfb-maybe": "^0.2.1"
  },
  "scripts": {
    "start": "electron .",
    "test": "run-s -n test:renderer test:main test:e2e lint",
    "test:renderer": "xvfb-maybe electron-mocha --renderer",
    "test:main": "xvfb-maybe electron-mocha ./test/main",
    "test:e2e": "xvfb-maybe mocha ./test/e2e",
    "debugtest": "xvfb-maybe electron-mocha --renderer --debug --interactive ./test/",
    "debugtestmain": "xvfb-maybe electron-mocha --debug --interactive ./test/main",
    "precover": "run-s -n \"test:{main,renderer} -- --require ./support/istanbul-reporter\"",
    "cover": "istanbul report html lcov",
    "coveralls": "npm run cover && coveralls < ./coverage/lcov.info",
    "pack": "build --dir",
    "dist": "build",
    "clean": "rimraf ./coverage ./dist ./doc",
    "lint": "eslint src test support",
    "doc": "jsdoc src --destination doc --package ./package.json --readme ./README"
  },
  "build": {
    "appId": "com.mykter.tagtime",
    "mac": {
      "category": "public.app-category.productivity",
      "icon": "resources/icon.icns"
    },
    "win": {
      "icon": "resources/tagtime.ico"
    },
    "linux": {
      "category": "Utility",
      "target": [
        "AppImage",
        "deb",
        "rpm"
      ]
    }
  }
}<|MERGE_RESOLUTION|>--- conflicted
+++ resolved
@@ -29,14 +29,9 @@
     "winston": "^2.3.1"
   },
   "devDependencies": {
-<<<<<<< HEAD
     "coveralls": "^2.13.1",
-    "electron": "^1.6.5",
     "extract-zip": "=1.6.0",
-=======
-    "coveralls": "^2.13.0",
     "electron": "^1.6.6",
->>>>>>> 2b53c8da
     "electron-builder": "^17.0.0",
     "electron-mocha": "^3.3.0",
     "eslint": "^3.19.0",
