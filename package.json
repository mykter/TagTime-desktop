{
  "name": "TagTime-desktop",
  "description": "Time tracking for space cadets - desktop edition",
  "version": "0.2.1",
  "license": "ISC",
  "author": {
    "name": "Michael Macnair",
    "email": "tagtime@mykter.com"
  },
  "repository": {
    "type": "git",
    "url": "https://github.com/mykter/TagTime-desktop.git"
  },
  "engines": {
    "node": ">=7.6.0"
  },
  "main": "src/main.js",
  "dependencies": {
    "auto-launch": "^5.0.1",
    "bootstrap": "^3.3.5",
    "bootstrap-tagsinput": "^0.7.1",
    "commander": "^2.11.0",
    "configstore": "^3.1.1",
    "electron-main-notification": "^1.0.0",
    "electron-window-state": "^4.1.1",
    "jquery": "^2.2.4",
    "lodash": "^4.17.4",
    "moment": "^2.17.1",
    "photonkit": "^0.1.2",
    "random-js": "^1.0.8",
    "typeahead.js": "^0.11.1",
    "winston": "^2.3.1"
  },
  "devDependencies": {
    "coveralls": "^2.13.1",
<<<<<<< HEAD
    "electron": "^1.6.10",
    "electron-builder": "^19.17.0",
=======
    "electron": "^1.7.5",
    "electron-builder": "^19.16.0",
>>>>>>> 0ded9567
    "electron-mocha": "^4.0.0",
    "eslint": "^4.1.0",
    "is-electron-renderer": "^2.0.1",
    "is-running": "^2.1.0",
    "istanbul": "^0.4.5",
    "jsdoc": "^3.5.2",
    "npm-run-all": "^4.0.2",
    "ps-tree": "^1.1.0",
    "rimraf": "^2.6.1",
    "should": "^11.2.0",
    "sinon": "^2.3.8",
    "spectron": "^3.7.2",
    "stats-lite": "^2.1.0",
    "tmp": "0.0.31",
    "xvfb-maybe": "^0.2.1"
  },
  "scripts": {
    "start": "electron .",
    "test": "run-s -n test:renderer test:main test:e2e lint",
    "test:renderer": "xvfb-maybe electron-mocha --renderer",
    "test:main": "xvfb-maybe electron-mocha ./test/main",
    "test:e2e": "xvfb-maybe mocha ./test/e2e",
    "debugtest": "xvfb-maybe electron-mocha --renderer --debug --interactive ./test/",
    "debugtestmain": "xvfb-maybe electron-mocha --debug --interactive ./test/main",
    "precover": "run-s -n \"test:{main,renderer} -- --require ./support/istanbul-reporter\"",
    "cover": "istanbul report html lcov",
    "coveralls": "npm run cover && coveralls < ./coverage/lcov.info",
    "pack": "build --dir",
    "dist": "build",
    "clean": "rimraf ./coverage ./dist ./doc",
    "lint": "eslint src test support",
    "doc": "jsdoc src --destination doc --package ./package.json --readme ./README"
  },
  "build": {
    "appId": "com.mykter.tagtime",
    "mac": {
      "category": "public.app-category.productivity",
      "icon": "resources/icon.icns"
    },
    "win": {
      "icon": "resources/tagtime.ico"
    },
    "linux": {
      "category": "Utility",
      "target": [
        "AppImage",
        "deb",
        "rpm"
      ]
    }
  }
}<|MERGE_RESOLUTION|>--- conflicted
+++ resolved
@@ -33,13 +33,8 @@
   },
   "devDependencies": {
     "coveralls": "^2.13.1",
-<<<<<<< HEAD
-    "electron": "^1.6.10",
+    "electron": "^1.7.5",
     "electron-builder": "^19.17.0",
-=======
-    "electron": "^1.7.5",
-    "electron-builder": "^19.16.0",
->>>>>>> 0ded9567
     "electron-mocha": "^4.0.0",
     "eslint": "^4.1.0",
     "is-electron-renderer": "^2.0.1",
