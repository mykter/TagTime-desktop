{
  "name": "TagTime-desktop",
  "description": "Time tracking for space cadets - desktop edition",
  "version": "0.2.0",
  "license": "ISC",
  "author": {
    "name": "Michael Macnair",
    "email": "tagtime@mykter.com"
  },
  "repository": {
    "type": "git",
    "url": "https://github.com/mykter/TagTime-desktop.git"
  },
  "engines": {
    "node": ">=7.6.0"
  },
  "main": "src/main.js",
  "dependencies": {
    "auto-launch": "^5.0.1",
    "bootstrap": "^3.3.5",
    "bootstrap-tagsinput": "^0.7.1",
    "commander": "^2.9.0",
    "configstore": "^3.0.0",
    "electron-main-notification": "^1.0.0",
    "electron-window-state": "^4.1.1",
    "jquery": "^2.2.4",
    "lodash": "^4.17.4",
    "moment": "^2.17.1",
    "photonkit": "^0.1.2",
    "random-js": "^1.0.8",
    "typeahead.js": "^0.11.1",
    "winston": "^2.3.1"
  },
  "devDependencies": {
    "coveralls": "^2.13.1",
    "electron": "^1.6.6",
<<<<<<< HEAD
    "electron-builder": "^17.3.1",
    "electron-mocha": "^4.0.0",
    "eslint": "^3.19.0",
=======
    "electron-builder": "^19.16.0",
    "electron-mocha": "^3.3.0",
    "eslint": "^4.1.0",
>>>>>>> 636e980b
    "is-electron-renderer": "^2.0.1",
    "is-running": "^2.1.0",
    "istanbul": "^0.4.5",
    "jsdoc": "^3.4.3",
    "npm-run-all": "^4.0.2",
    "ps-tree": "^1.1.0",
    "rimraf": "^2.6.1",
    "should": "^11.2.0",
    "sinon": "^2.2.0",
    "spectron": "^3.7.1",
    "stats-lite": "^2.0.3",
    "tmp": "0.0.31",
    "xvfb-maybe": "^0.2.1"
  },
  "scripts": {
    "start": "electron .",
    "test": "run-s -n test:renderer test:main test:e2e lint",
    "test:renderer": "xvfb-maybe electron-mocha --renderer",
    "test:main": "xvfb-maybe electron-mocha ./test/main",
    "test:e2e": "xvfb-maybe mocha ./test/e2e",
    "debugtest": "xvfb-maybe electron-mocha --renderer --debug --interactive ./test/",
    "debugtestmain": "xvfb-maybe electron-mocha --debug --interactive ./test/main",
    "precover": "run-s -n \"test:{main,renderer} -- --require ./support/istanbul-reporter\"",
    "cover": "istanbul report html lcov",
    "coveralls": "npm run cover && coveralls < ./coverage/lcov.info",
    "pack": "build --dir",
    "dist": "build",
    "clean": "rimraf ./coverage ./dist ./doc",
    "lint": "eslint src test support",
    "doc": "jsdoc src --destination doc --package ./package.json --readme ./README"
  },
  "build": {
    "appId": "com.mykter.tagtime",
    "mac": {
      "category": "public.app-category.productivity",
      "icon": "resources/icon.icns"
    },
    "win": {
      "icon": "resources/tagtime.ico"
    },
    "linux": {
      "category": "Utility",
      "target": [
        "AppImage",
        "deb",
        "rpm"
      ]
    }
  }
}<|MERGE_RESOLUTION|>--- conflicted
+++ resolved
@@ -34,15 +34,9 @@
   "devDependencies": {
     "coveralls": "^2.13.1",
     "electron": "^1.6.6",
-<<<<<<< HEAD
-    "electron-builder": "^17.3.1",
+    "electron-builder": "^19.16.0",
     "electron-mocha": "^4.0.0",
-    "eslint": "^3.19.0",
-=======
-    "electron-builder": "^19.16.0",
-    "electron-mocha": "^3.3.0",
     "eslint": "^4.1.0",
->>>>>>> 636e980b
     "is-electron-renderer": "^2.0.1",
     "is-running": "^2.1.0",
     "istanbul": "^0.4.5",
